--- conflicted
+++ resolved
@@ -50,13 +50,7 @@
 
 # For data generation, the Q for the process model does not matter as
 # only the evaluate method is used. 
-<<<<<<< HEAD
-process_model_dg = DoubleIntegrator(Qc)
-
-input_covariance_discrete = lambda t: Qc_profile(t)/dt
-=======
 process_model_dg = DoubleIntegrator(Q)
->>>>>>> afe1b408
 input_profile = lambda t, x: np.sin(t)
 t_max = 10
 
@@ -96,13 +90,7 @@
         results_list.append(GaussianResult(x, state_true[k]))
 
         u = input_data[k]
-<<<<<<< HEAD
-
-        # TODO: why is the EKF instantiation in the inner loop??
-        ekf = ExtendedKalmanFilter(DoubleIntegrator(Qc_profile(u.stamp)))
-=======
         ekf = ExtendedKalmanFilter(DoubleIntegrator(Q_profile(u.stamp)))
->>>>>>> afe1b408
 
         # Fuse any measurements that have occurred.
         while y.stamp < input_data[k + 1].stamp and meas_idx < len(meas_data):
