from pynav.types import (
    Measurement,
    ProcessModel,
    MeasurementModel,
    StampedValue,
    Input,
)
from pynav.lib.states import (
    CompositeState,
    MatrixLieGroupState,
    VectorState,
)
from pylie import SO2, SO3
import numpy as np
from typing import List, Any
from scipy.linalg import block_diag


class SingleIntegrator(ProcessModel):
    """
    The single-integrator process model is a process model of the form

    .. math::

        \dot{\mathbf{x}} = \mathbf{u} 

    where :math:`\mathbf{u}\in \mathbb{R}^n` is a simple velocity input.
    In discrete time the process model is simply

    .. math::
        \mathbf{x}_k = \mathbf{x}_{k-1} + \Delta t \mathbf{u}_{k-1}.
    
    """

    def __init__(self, Q: np.ndarray):
        """
        Parameters
        ----------
        Q : np.ndarray
            Square matrix representing the discrete-time covariance of the input 
            noise.

        Raises
        ------
        ValueError
            If `Q` is not a square matrix.
        """

        if Q.shape[0] != Q.shape[1]:
            raise ValueError("Q must be an n x n matrix.")

        self._Q = Q
        self.dim = Q.shape[0]

    def evaluate(
        self, x: VectorState, u: StampedValue, dt: float
    ) -> np.ndarray:
        x = x.copy()
        x.value = x.value + dt * u.value
        return x

    def jacobian(self, x, u, dt) -> np.ndarray:
        return np.identity(self.dim)

    def covariance(self, x, u, dt) -> np.ndarray:
        return dt**2 * self._Q


class DoubleIntegrator(ProcessModel):
    """
    The double-integrator process model is a second-order point kinematic model
    given in continuous time by

    .. math::
        \dot{\mathbf{r}} = \mathbf{v}
        \dot{\mathbf{v}} = \mathbf{u}

    where :math:`\mathbf{u}` is the input.
    """

    def __init__(self, Q: np.ndarray):
        """
        inputs:
            Q: Discrete time covariance on the input u.
        """
        if Q.shape[0] != Q.shape[1]:
            raise ValueError("Q must be an n x n matrix.")

        self._Q = Q
        self.dim = Q.shape[0]

    def evaluate(
        self, x: VectorState, u: StampedValue, dt: float
    ) -> np.ndarray:
        """
        Evaluate discrete-time process model
        """
        x_new = x.copy()
        Ad = self.jacobian(None, None, dt)
        Ld = self.input_jacobian(dt)
        u = np.atleast_1d(u.value)
        x_new.value = (
            Ad @ x.value.reshape((-1, 1)) + Ld @ u[: self.dim].reshape((-1, 1))
        ).ravel()
        return x_new

    def jacobian(self, x, u, dt) -> np.ndarray:
        """
        Discrete-time state Jacobian
        """

        Ad = np.identity(2 * self.dim)
        Ad[0 : self.dim, self.dim :] = dt * np.identity(self.dim)
        return Ad

    def covariance(self, x, u, dt) -> np.ndarray:
        """
        Discrete-time covariance on process model
        """

        Ld = self.input_jacobian(dt)
        return Ld @ self._Q @ Ld.T

    def input_jacobian(self, dt):
        """
        Discrete-time input Jacobian
        """
        Ld = np.zeros((2 * self.dim, self.dim))
        Ld[0 : self.dim, :] = 0.5 * dt**2 * np.identity(self.dim)
        Ld[self.dim :, :] = dt * np.identity(self.dim)
        return Ld


class DoubleIntegratorWithBias(DoubleIntegrator):
    """
    The double-integrator process model, but with an additional bias on the input.

        x_dot = v
        v_dot = u - b
        b_dot = w (noise)

    """

    def __init__(self, Q: np.ndarray):
        """

        Parameters
        ----------
        Q : np.ndarray
            Q: Discrete time covariance on the input u.

        Raises
        ------
        ValueError
            if Q is not an n x n matrix.
        """
        if Q.shape[0] != Q.shape[1]:
            raise ValueError("Q must be an n x n matrix.")

        self._Q = Q
        self.dim = int(Q.shape[0] / 2)

    def evaluate(
        self, x: VectorState, u: StampedValue, dt: float
    ) -> VectorState:
        """
        Evaluate discrete-time process model
        """
        x = x.copy()
        u = u.copy()
        Ad = super().jacobian(x, u, dt)
        Ld = super().input_jacobian(dt)

        pv = x.value[0 : 2 * self.dim].reshape((-1, 1))
        bias = x.value[2 * self.dim :].reshape((-1, 1))
        accel = u.value[: self.dim].reshape((-1, 1)) - bias

        # If the input contains extra dimensions, we assume that they are the
        # random walk input being used for data generation.
        if u.value.size > self.dim:
            walk = u.value[self.dim :].reshape((-1, 1))
        else:
            walk = np.zeros((self.dim, 1))

        pv = (Ad @ pv + Ld @ accel).ravel()
        x.value[0 : 2 * self.dim] = pv
        x.value[2 * self.dim :] = (bias + walk * dt).ravel()
        return x

    def jacobian(self, x, u, dt) -> np.ndarray:
        """
        Discrete-time state Jacobian
        """
        Ad = super().jacobian(x, u, dt)
        Ld = super().input_jacobian(dt)

        A = np.block(
            [
                [Ad, -Ld],
                [np.zeros((self.dim, 2 * self.dim)), np.identity(self.dim)],
            ]
        )
        return A

    def covariance(self, x, u, dt) -> np.ndarray:
        """
        Discrete-time covariance on process model
        """

        L = self.input_jacobian(dt)
        return L @ self._Q @ L.T

    def input_jacobian(self, dt):
        Ld = super().input_jacobian(dt)
        L = np.zeros((3 * self.dim, 2 * self.dim))
        L[0 : 2 * self.dim, 0 : self.dim] = Ld
        L[2 * self.dim :, self.dim :] = dt * np.identity(self.dim)
        return L


class OneDimensionalPositionVelocityRange(MeasurementModel):
    """
    A 1D range measurement for a state consisting of position and velocity
    """

    # TODO. We should remove this. Double integrator and RangePointToAnchor should
    # satisfy these needs
    def __init__(self, R: float):
        self._R = np.array(R)

    def evaluate(self, x: VectorState) -> np.ndarray:
        return x.value[0]

    def jacobian(self, x: VectorState) -> np.ndarray:
        return np.array([1, 0]).reshape(1, -1)

    def covariance(self, x: VectorState) -> np.ndarray:
        return self._R


class BodyFrameVelocity(ProcessModel):
    """
    The body-frame velocity process model assumes that the input contains
    both translational and angular velocity measurements, both relative to
    a local reference frame, but resolved in the robot body frame.

    .. math::
        \mathbf{T}_k = \mathbf{T}_{k-1} \exp(\Delta t \mathbf{u}_{k-1}^\wedge)

    This is commonly the process model associated with SE(n).
    """

    def __init__(self, Q: np.ndarray):
        self._Q = Q

    def evaluate(
        self, x: MatrixLieGroupState, u: StampedValue, dt: float
    ) -> MatrixLieGroupState:
        x = x.copy()
        x.value = x.value @ x.group.Exp(u.value * dt)
        return x

    def jacobian(
        self, x: MatrixLieGroupState, u: StampedValue, dt: float
    ) -> np.ndarray:
        if x.direction == "right":
            return x.group.adjoint(x.group.Exp(-u.value * dt))
        elif x.direction == "left":
            return np.identity(x.dof)

    def covariance(
        self, x: MatrixLieGroupState, u: StampedValue, dt: float
    ) -> np.ndarray:
        if x.direction == "right":
            L = dt * x.group.left_jacobian(-u.value * dt)
        elif x.direction == "left":
            Ad = x.group.adjoint(x.value @ x.group.Exp(u.value * dt))
            L = dt * Ad @ x.group.left_jacobian(-u.value * dt)

        return L @ self._Q @ L.T


class RelativeBodyFrameVelocity(ProcessModel):
    def __init__(self, Q1: np.ndarray, Q2: np.ndarray):
        self._Q1 = Q1
        self._Q2 = Q2

    def evaluate(
        self, x: MatrixLieGroupState, u: StampedValue, dt: float
    ) -> MatrixLieGroupState:
        x = x.copy()
        u = u.value.reshape((2, round(u.value.size / 2)))
        x.value = x.group.Exp(-u[0] * dt) @ x.value @ x.group.Exp(u[1] * dt)
        return x

    def jacobian(
        self, x: MatrixLieGroupState, u: StampedValue, dt: float
    ) -> np.ndarray:
        u = u.value.reshape((2, round(u.value.size / 2)))
        if x.direction == "right":
            return x.group.adjoint(x.group.Exp(-u[1] * dt))
        else:
            raise NotImplementedError(
                "TODO: left jacobian not yet implemented."
            )

    def covariance(
        self, x: MatrixLieGroupState, u: StampedValue, dt: float
    ) -> np.ndarray:
        u = u.value.reshape((2, round(u.value.size / 2)))
        u1 = u[0]
        u2 = u[1]
        if x.direction == "right":
            L1 = (
                dt
                * x.group.adjoint(x.value @ x.group.Exp(u2 * dt))
                @ x.group.left_jacobian(dt * u1)
            )
            L2 = dt * x.group.left_jacobian(-dt * u2)
            return L1 @ self._Q1 @ L1.T + L2 @ self._Q2 @ L2.T
        else:
            raise NotImplementedError(
                "TODO: left covariance not yet implemented."
            )


class LinearMeasurement(MeasurementModel):
    def __init__(self, C: np.ndarray, R: np.ndarray):
        self._C = C
        self._R = R

    def evaluate(self, x: VectorState) -> np.ndarray:
        return self._C @ x.value.reshape((-1, 1))

    def jacobian(self, x: VectorState) -> np.ndarray:
        return self._C

    def covariance(self, x: VectorState) -> np.ndarray:
        return self._R


class CompositeInput(Input):
    def __init__(self, input_list: List[Input]) -> None:
        self.input_list = input_list

    @property
    def dof(self) -> int:
        return sum([input.dof for input in self.input_list])

    @property
    def stamp(self) -> float:
        return self.input_list[0].stamp

    def copy(self) -> "CompositeInput":
        return CompositeInput([input.copy() for input in self.input_list])

    def plus(self, w: np.ndarray):
        new = self.copy()
        temp = w
        for i, input in enumerate(self.input_list):
            new.input_list[i] = input.plus(temp[: input.dof])
            temp = temp[input.dof :]

        return new


class CompositeProcessModel(ProcessModel):
    """
    Should this be called a StackedProcessModel?
    """

    # TODO: This needs to be expanded and/or changed. We have come across the
    # following use cases:
    # 1. Applying a completely seperate process model to each sub-state.
    # 2. Applying a single process model to each sub-state (seperately).
    # 3. Applying a single process model to one sub-state, and leaving the rest
    #    unchanged.
    # 4. Applying process model A to some sub-states, and process model B to
    #    other sub-states
    # 5. Receiving a CompositeInput, which is a list of synchronously-received
    #    inputs, and applying each input to the corresponding sub-state.
    # 6. Receiving the state-specific input asynchronously, applying to the
    #    corresponding sub-state, and leaving the rest unchanged. Typically happens
    #    with case 3.

    # What they all have in common: list of decoupled process models, one per
    # substate. For coupled process models, the user will have to define their
    # own process model from scratch.

    def __init__(self, model_list: List[ProcessModel]):
        self._model_list = model_list

    def evaluate(
        self, x: CompositeState, u: CompositeInput, dt: float
    ) -> CompositeState:
        x = x.copy()
        for i, x_sub in enumerate(x.value):
            u_sub = u.input_list[i]
            x.value[i] = self._model_list[i].evaluate(x_sub, u_sub, dt)

        return x

    def jacobian(
        self, x: CompositeState, u: CompositeInput, dt: float
    ) -> np.ndarray:
        jac = []
        for i, x_sub in enumerate(x.value):
            u_sub = u.input_list[i]
            jac.append(self._model_list[i].jacobian(x_sub, u_sub, dt))

        return block_diag(*jac)

    def covariance(
        self, x: CompositeState, u: CompositeInput, dt: float
    ) -> np.ndarray:
        cov = []
        for i, x_sub in enumerate(x.value):
            u_sub = u.input_list[i]
            cov.append(self._model_list[i].covariance(x_sub, u_sub, dt))

        return block_diag(*cov)


class CompositeMeasurementModel(MeasurementModel):
    """
    Wrapper for a standard measurement model that assigns the model to a specific
    substate (referenced by `state_id`) inside a CompositeState.
    """

    def __init__(self, model: MeasurementModel, state_id):
        self.model = model
        self.state_id = state_id

    def __repr__(self):
        return f"{self.model}(of substate {self.state_id})"

    def evaluate(self, x: CompositeState) -> np.ndarray:
        return self.model.evaluate(x.get_state_by_id(self.state_id))

    def jacobian(self, x: CompositeState) -> np.ndarray:
        x_sub = x.get_state_by_id(self.state_id)
        jac_sub = self.model.jacobian(x_sub)
        jac = np.zeros((jac_sub.shape[0], x.dof))
        slc = x.get_slice_by_id(self.state_id)
        jac[:, slc] = jac_sub
        return jac

    def covariance(self, x: CompositeState) -> np.ndarray:
        x_sub = x.get_state_by_id(self.state_id)
        return self.model.covariance(x_sub)


class CompositeMeasurement(Measurement):
    def __init__(self, y: Measurement, state_id: Any):
        """
        Converts a standard Measurement into a CompositeMeasurement, which
        replaces the model with a CompositeMeasurementModel.

        Parameters
        ----------
        y : Measurement
            Measurement to be converted.
        state_id : Any
            ID of the state that the measurement will be assigned to,
            as per the CompositeMeasurementModel.
        """
        model = CompositeMeasurementModel(y.model, state_id)
        super().__init__(
            value=y.value, stamp=y.stamp, model=model, state_id=y.state_id
        )


class RangePointToAnchor(MeasurementModel):
    """
    Range measurement from a point state to an anchor (which is also another
    point).
    """

    def __init__(self, anchor_position: List[float], R: float):
        self._r_cw_a = np.array(anchor_position).flatten()
        self._R = np.array(R)
        self.dim = self._r_cw_a.size

    def evaluate(self, x: VectorState) -> np.ndarray:
        r_zw_a = x.value.ravel()[0 : self.dim]
        y = np.linalg.norm(self._r_cw_a - r_zw_a)
        return y

    def jacobian(self, x: VectorState) -> np.ndarray:
        r_zw_a = x.value.ravel()[0 : self.dim]
        r_zc_a: np.ndarray = r_zw_a - self._r_cw_a
        y = np.linalg.norm(r_zc_a)

        jac = np.zeros((1, x.dof))
        jac[0, : self.dim] = r_zc_a.reshape((1, -1)) / y
        return jac

    def covariance(self, x: VectorState) -> np.ndarray:
        return self._R


class PointRelativePosition(MeasurementModel):
    def __init__(
        self,
        landmark_position: np.ndarray,
        R: np.ndarray,
    ):
        self._landmark_position = np.array(landmark_position).ravel()
        self._R = R

    def evaluate(self, x: MatrixLieGroupState) -> np.ndarray:
        """Evaluates the measurement model of a landmark from a given pose."""
        r_zw_a = x.position.reshape((-1, 1))
        C_ab = x.attitude
        r_pw_a = self._landmark_position.reshape((-1, 1))
        return C_ab.T @ (r_pw_a - r_zw_a)

    def jacobian(self, x: MatrixLieGroupState) -> np.ndarray:
        r_zw_a = x.position.reshape((-1, 1))
        C_ab = x.attitude
        r_pw_a = self._landmark_position.reshape((-1, 1))
        y = C_ab.T @ (r_pw_a - r_zw_a)

        if x.direction == "right":
            return x.jacobian_from_blocks(
                attitude=-SO3.odot(y), position=-np.identity(r_zw_a.shape[0])
            )

        elif x.direction == "left":
            return x.jacobian_from_blocks(
                attitude=-C_ab.T @ SO3.odot(r_pw_a), position=-C_ab.T
            )

    def covariance(self, x: MatrixLieGroupState) -> np.ndarray:
        return self._R


class InvariantPointRelativePosition(MeasurementModel):
    def __init__(self, y: np.ndarray, model: PointRelativePosition):
        self.y = y.ravel()
        self.measurement_model = model

    def evaluate(self, x: MatrixLieGroupState) -> np.ndarray:
        """Computes the right-invariant innovation.


        Parameters
        ----------
        x : MatrixLieGroupState
            Evaluation point of the innovation.

        Returns
        -------
        np.ndarray
            Residual.
        """
        y_hat = self.measurement_model.evaluate(x)
        e: np.ndarray = y_hat.ravel() - self.y.ravel()
        z = x.attitude @ e

        return z

    def jacobian(self, x: MatrixLieGroupState) -> np.ndarray:
        """Compute the Jacobian of the innovation directly.

        Parameters
        ----------
        x : MatrixLieGroupState
            Matrix Lie group state containing attitude and position

        Returns
        -------
        np.ndarray
            Jacobian of the innovation w.r.t the state
        """

        if x.direction == "left":
            jac_attitude = SO3.cross(self.measurement_model._landmark_position)
            jac_position = -np.identity(3)
        else:
            raise NotImplementedError("Right jacobian not implemented.")

        jac = x.jacobian_from_blocks(
            attitude=jac_attitude,
            position=jac_position,
        )

        return jac

    def covariance(self, x: MatrixLieGroupState) -> np.ndarray:

        R = np.atleast_2d(self.measurement_model.covariance(x))
        M = x.attitude
        cov = M @ R @ M.T

        return cov


class RangePoseToAnchor(MeasurementModel):
    """
    Range measurement from a pose state to an anchor.
    """

    def __init__(
        self,
        anchor_position: List[float],
        tag_body_position: List[float],
        R: float,
    ):
        self._r_cw_a = np.array(anchor_position).flatten()
        self._R = R
        self._r_tz_b = np.array(tag_body_position).flatten()

    def evaluate(self, x: MatrixLieGroupState) -> np.ndarray:
        r_zw_a = x.position
        C_ab = x.attitude

        r_tw_a = C_ab @ self._r_tz_b.reshape((-1, 1)) + r_zw_a.reshape((-1, 1))
        r_tc_a: np.ndarray = r_tw_a - self._r_cw_a.reshape((-1, 1))
        return np.linalg.norm(r_tc_a)

    def jacobian(self, x: MatrixLieGroupState) -> np.ndarray:
        r_zw_a = x.position
        C_ab = x.attitude
        if C_ab.shape == (2, 2):
            att_group = SO2
        elif C_ab.shape == (3, 3):
            att_group = SO3

        r_tw_a = C_ab @ self._r_tz_b.reshape((-1, 1)) + r_zw_a.reshape((-1, 1))
        r_tc_a: np.ndarray = r_tw_a - self._r_cw_a.reshape((-1, 1))
        rho = r_tc_a / np.linalg.norm(r_tc_a)

        if x.direction == "right":
            jac_attitude = rho.T @ C_ab @ att_group.odot(self._r_tz_b)
            jac_position = rho.T @ C_ab
        elif x.direction == "left":
            jac_attitude = rho.T @ att_group.odot(C_ab @ self._r_tz_b + r_zw_a)
            jac_position = rho.T @ np.identity(r_zw_a.size)

        jac = x.jacobian_from_blocks(
            attitude=jac_attitude,
            position=jac_position,
        )
        return jac

    def covariance(self, x: MatrixLieGroupState) -> np.ndarray:
        return self._R


class RangePoseToPose(MeasurementModel):
    """
    Range model given two absolute poses of rigid bodies, each containing a tag.
    """
<<<<<<< HEAD
    # TODO. tag_body_positions should be optional. arghh, im so stupid. this will
    # be a breaking change since the argument order would change.
=======
    # TODO. tag_body_positions should be optional. argh but this will be 
    # a breaking change since the argument order needs to be different.
>>>>>>> 12c23bab
    def __init__(
        self, tag_body_position1, tag_body_position2, state_id1, state_id2, R
    ):
        self.tag_body_position1 = np.array(tag_body_position1).flatten()
        self.tag_body_position2 = np.array(tag_body_position2).flatten()
        self.state_id1 = state_id1
        self.state_id2 = state_id2
        self._R = R

    def evaluate(self, x: CompositeState) -> np.ndarray:
        x1: MatrixLieGroupState = x.get_state_by_id(self.state_id1)
        x2: MatrixLieGroupState = x.get_state_by_id(self.state_id2)
        r_1w_a = x1.position.reshape((-1, 1))
        C_a1 = x1.attitude
        r_2w_a = x2.position.reshape((-1, 1))
        C_a2 = x2.attitude
        r_t1_1 = self.tag_body_position1.reshape((-1, 1))
        r_t2_2 = self.tag_body_position2.reshape((-1, 1))
        r_t1t2_a: np.ndarray = (C_a1 @ r_t1_1 + r_1w_a) - (
            C_a2 @ r_t2_2 + r_2w_a
        )
        return np.array(np.linalg.norm(r_t1t2_a.flatten()))

    def jacobian(self, x: CompositeState) -> np.ndarray:
        x1: MatrixLieGroupState = x.get_state_by_id(self.state_id1)
        x2: MatrixLieGroupState = x.get_state_by_id(self.state_id2)
        r_1w_a = x1.position.reshape((-1, 1))
        C_a1 = x1.attitude
        r_2w_a = x2.position.reshape((-1, 1))
        C_a2 = x2.attitude
        r_t1_1 = self.tag_body_position1.reshape((-1, 1))
        r_t2_2 = self.tag_body_position2.reshape((-1, 1))
        r_t1t2_a: np.ndarray = (C_a1 @ r_t1_1 + r_1w_a) - (
            C_a2 @ r_t2_2 + r_2w_a
        )

        if C_a1.shape == (2, 2):
            att_group = SO2
        elif C_a1.shape == (3, 3):
            att_group = SO3

        rho: np.ndarray = (
            r_t1t2_a / np.linalg.norm(r_t1t2_a.flatten())
        ).reshape((-1, 1))

        if x1.direction == "right":
            jac1 = x1.jacobian_from_blocks(
                attitude=rho.T @ C_a1 @ att_group.odot(r_t1_1),
                position=rho.T @ C_a1,
            )
        elif x1.direction == "left":
            jac1 = x1.jacobian_from_blocks(
                attitude=rho.T @ att_group.odot(C_a1 @ r_t1_1 + r_1w_a),
                position=rho.T @ np.identity(r_t1_1.size),
            )

        if x2.direction == "right":
            jac2 = x2.jacobian_from_blocks(
                attitude=-rho.T @ C_a2 @ att_group.odot(r_t2_2),
                position=-rho.T @ C_a2,
            )
        elif x2.direction == "left":
            jac2 = x2.jacobian_from_blocks(
                attitude=-rho.T @ att_group.odot(C_a2 @ r_t2_2 + r_2w_a),
                position=-rho.T @ np.identity(r_t2_2.size),
            )

        return x.jacobian_from_blocks(
            {self.state_id1: jac1, self.state_id2: jac2}
        )

    def covariance(self, x: CompositeState) -> np.ndarray:
        return self._R


class RangeRelativePose(CompositeMeasurementModel):
    """
    Range model given a pose of another body relative to current pose. This
    model operates on a CompositeState where it is assumed that the neighbor
    relative pose is stored as a substate somewhere inside the composite state
    with a state_id matching the `nb_state_id` supplied to this model.
    """

    def __init__(
        self,
        tag_body_position: np.ndarray,
        nb_tag_body_position: np.ndarray,
        nb_state_id: Any,
        R: np.ndarray,
    ):
        """

        Parameters
        ----------
        tag_body_position : numpy.ndarray
            Position of tag in body frame of Robot 1.
        nb_tag_body_position : numpy.ndarray
            Position of 2nd tag in body frame of Robot 2.
        nb_state_id : Any
            State ID of Robot 2.
        R : float or numpy.ndarray
            covariance associated with range measurement
        """

        model = RangePoseToAnchor(tag_body_position, nb_tag_body_position, R)
        super(RangeRelativePose, self).__init__(model, nb_state_id)

    def __repr__(self):
        return f"RangeRelativePose (of substate {self.state_id})"



class GlobalPosition(MeasurementModel):
    """
    Global, world-frame, or "absolute" position measurement.
    """

    def __init__(self, R: np.ndarray):
        self.R = R

    def evaluate(self, x: MatrixLieGroupState):
        return x.position

    def jacobian(self, x: MatrixLieGroupState):
        C_ab = x.attitude
        if C_ab.shape == (2, 2):
            att_group = SO2
        elif C_ab.shape == (3, 3):
            att_group = SO3

        if x.direction == "right":
            return x.jacobian_from_blocks(position=x.attitude)
        elif x.direction == "left":
            return x.jacobian_from_blocks(
                attitude=att_group.odot(x.position),
                position=np.identity(x.position.size),
            )

    def covariance(self, x: MatrixLieGroupState) -> np.ndarray:
        if np.isscalar(self.R):
            return self.R * np.identity(x.position.size)
        else:
            return self.R


class GlobalVelocity(MeasurementModel):
    """
    Global, world-frame, or "absolute" position measurement.

    Compatible with SE23State, IMUState
    """

    def __init__(self, R: np.ndarray):
        self.R = R

    def evaluate(self, x: MatrixLieGroupState):
        return x.velocity

    def jacobian(self, x: MatrixLieGroupState):
        C_ab = x.attitude
        if C_ab.shape == (2, 2):
            att_group = SO2
        elif C_ab.shape == (3, 3):
            att_group = SO3

        if x.direction == "right":
            return x.jacobian_from_blocks(velocity=x.attitude)
        elif x.direction == "left":
            return x.jacobian_from_blocks(
                attitude=att_group.odot(x.velocity),
                velocity=np.identity(x.velocity.size),
            )

    def covariance(self, x: MatrixLieGroupState) -> np.ndarray:
        if np.isscalar(self.R):
            return self.R * np.identity(x.velocity.size)
        else:
            return self.R
        

class Altitude(MeasurementModel):
    """
    A model that returns that z component of a position vector.
    """

    def __init__(self, R: np.ndarray, minimum=None, bias=0.0):
        """

        Parameters
        ----------
        R : np.ndarray
            variance associated with the measurement
        minimum : float, optional
            Minimal height for the measurement to be valid, by default None
        bias : float, optional
            Fixed sensor bias, by default 0.0. This bias will be added to the
            z component of position to create the modelled measurement.
        """
        self.R = R
        if minimum is None:
            minimum = -np.inf
        self.minimum = minimum
        self.bias = bias

    def evaluate(self, x: MatrixLieGroupState):
        h = x.position[2] + self.bias
        return h if h > self.minimum else None

    def jacobian(self, x: MatrixLieGroupState):

        if x.direction == "right":
            return x.jacobian_from_blocks(
                position=x.attitude[2, :].reshape((1, -1))
            )
        elif x.direction == "left":
            return x.jacobian_from_blocks(
                attitude=SO3.odot(x.position)[2, :].reshape((1, -1)),
                position=np.array(([[0, 0, 1]])),
            )

    def covariance(self, x: MatrixLieGroupState) -> np.ndarray:
        return self.R


class Gravitometer(MeasurementModel):
    """
    Gravitometer model of the form

    .. math::

        \mathbf{y} = \mathbf{C}_{ab}^T \mathbf{g}_a + \mathbf{v}

    where :math:`\mathbf{g}_a` is the magnetic field vector in a world frame `a`.
    """

    def __init__(
        self, R: np.ndarray, gravity_vector: List[float] = None
    ):
        """
        Parameters
        ----------
        R : np.ndarray
            Covariance associated with :math:`\mathbf{v}`
        gravity_vector : list[float] or numpy.ndarray, optional
            local magnetic field vector, by default [0, 0, -9.80665]
        """
        if gravity_vector is None:
            gravity_vector = [0, 0, -9.80665]

        self.R = R
        self._g_a = np.array(gravity_vector).reshape((-1, 1))

    def evaluate(self, x: MatrixLieGroupState):
        return x.attitude.T @ self._g_a

    def jacobian(self, x: MatrixLieGroupState):
        if x.direction == "right":
            return x.jacobian_from_blocks(
                attitude=-SO3.odot(x.attitude.T @ self._g_a)
            )
        elif x.direction == "left":

            return x.jacobian_from_blocks(
                attitude=x.attitude.T @ -SO3.odot(self._g_a)
            )

    def covariance(self, x: MatrixLieGroupState) -> np.ndarray:
        if np.isscalar(self.R):
            return self.R * np.identity(x.position.size)
        else:
            return self.R


class Magnetometer(MeasurementModel):
    """
    Magnetometer model of the form

    .. math::

        \mathbf{y} = \mathbf{C}_{ab}^T \mathbf{m}_a + \mathbf{v}

    where :math:`\mathbf{m}_a` is the magnetic field vector in a world frame `a`.
    """

    def __init__(self, R: np.ndarray, magnetic_vector: List[float] = None):
        """

        Parameters
        ----------
        R : np.ndarray
            Covariance associated with :math:`\mathbf{v}`
        magnetic_vector : list[float] or numpy.ndarray, optional
            local magnetic field vector, by default [1, 0, 0]
        """
        if magnetic_vector is None:
            magnetic_vector = [1, 0, 0]

        self.R = R
        self._m_a = np.array(magnetic_vector).reshape((-1, 1))

    def evaluate(self, x: MatrixLieGroupState):
        return x.attitude.T @ self._m_a

    def jacobian(self, x: MatrixLieGroupState):
        if x.direction == "right":
            return x.jacobian_from_blocks(
                attitude=-SO3.odot(x.attitude.T @ self._m_a)
            )
        elif x.direction == "left":

            return x.jacobian_from_blocks(
                attitude=-x.attitude.T @ SO3.odot(self._m_a)
            )

    def covariance(self, x: MatrixLieGroupState) -> np.ndarray:
        if np.isscalar(self.R):
            return self.R * np.identity(x.position.size)
        else:
            return self.R


class _InvariantInnovation(MeasurementModel):
    def __init__(
        self, y: np.ndarray, model: MeasurementModel, direction="right"
    ):
        self.measurement_model = model
        self.y = y.ravel()
        self.direction = direction

    def evaluate(self, x: MatrixLieGroupState) -> np.ndarray:
        y_hat = self.measurement_model.evaluate(x)
        e: np.ndarray = y_hat.ravel() - self.y.ravel()

        direction = self._compute_direction(x)
        if direction == "left":
            z = x.attitude.T @ e
        elif direction == "right":
            z = x.attitude @ e

        return z

    def jacobian(self, x: MatrixLieGroupState) -> np.ndarray:
        G = self.measurement_model.jacobian(x)

        direction = self._compute_direction(x)
        if direction == "left":
            jac = x.attitude.T @ G
        elif direction == "right":
            jac = x.attitude @ G

        return jac

    def covariance(self, x: MatrixLieGroupState) -> np.ndarray:

        R = np.atleast_2d(self.measurement_model.covariance(x))

        direction = self._compute_direction(x)
        if direction == "left":
            M = x.attitude.T
            cov = M @ R @ M.T
        elif direction == "right":
            M = x.attitude
            cov = M @ R @ M.T
        return cov

    def _compute_direction(self, x: MatrixLieGroupState) -> str:
        if self.direction == "left":
            direction = self.direction
        elif self.direction == "right":
            direction = self.direction
        elif self.direction == "auto":
            if x.direction == "left":
                direction = "right"
            elif x.direction == "right":
                direction = "left"
        else:
            raise ValueError(
                "Invalid direction. Must be 'left', 'right' or 'auto'"
            )
        return direction


class InvariantMeasurement(Measurement):
    """
    Given a Measurement object, the class will construct a
    left- or right-invariant innovation ready to be fused into a state estimator.

    If a right-invariant innovation is chosen then the following will be formed.

    .. math::
        \mathbf{z} &= \\bar{\mathbf{X}}(\mathbf{y} - \\bar{\mathbf{y}})

        &= \\bar{\mathbf{X}}(\mathbf{g}(\mathbf{X}) +
        \mathbf{v} - \mathbf{g}(\\bar{\mathbf{X}}))

        &\\approx \\bar{\mathbf{X}}( \mathbf{g}(\\bar{\mathbf{X}})
        + \mathbf{G}\delta \mathbf{\\xi} + \mathbf{v}
        - \mathbf{g}(\\bar{\mathbf{X}}))

        &= \\bar{\mathbf{X}}\mathbf{G}\delta \mathbf{\\xi}
        + \\bar{\mathbf{X}}\mathbf{v}

    and hence :math:`\\bar{\mathbf{X}}\mathbf{G}` is the Jacobian of
    :math:`\mathbf{z}`, where :math:`\mathbf{G}` is the Jacobian of
    :math:`\mathbf{g}(\mathbf{X})`.  Similarly, if a left-invariant innovation is chosen,

     .. math::
        \mathbf{z} &= \\bar{\mathbf{X}}^{-1}(\mathbf{y} - \\bar{\mathbf{y}})

        &\\approx \\bar{\mathbf{X}}^{-1}\mathbf{G}\delta \mathbf{\\xi}
        + \\bar{\mathbf{X}}^{-1}\mathbf{v}

    and hence :math:`\\bar{\mathbf{X}}^{-1}\mathbf{G}` is the Jacobian of
    :math:`\mathbf{z}`.
    """

    def __init__(self, meas: Measurement, direction="auto", model=None):
        """
        Parameters
        ----------
        meas : Measurement
            Measurement value
        direction : "left" or "right" or "auto"
            whether to form a left- or right-invariant innovation, by default "auto".
            If "auto" is chosen, the direction will be chosen to be the opposite of
            the direction of the state.
        model : MeasurementModel, optional
            a measurement model that directly returns the innovation and
            Jacobian and covariance of the innovation. If none is supplied,
            the default InvariantInnovation will be used, which computes the
            Jacobian of the innovation indirectly via chain rule.
        """

        if model is None:
            model = _InvariantInnovation(meas.value, meas.model, direction)

        super(InvariantMeasurement, self).__init__(
            value=np.zeros((meas.value.size,)),
            stamp=meas.stamp,
            model=model,
            state_id=meas.state_id,
        )<|MERGE_RESOLUTION|>--- conflicted
+++ resolved
@@ -652,13 +652,8 @@
     """
     Range model given two absolute poses of rigid bodies, each containing a tag.
     """
-<<<<<<< HEAD
-    # TODO. tag_body_positions should be optional. arghh, im so stupid. this will
-    # be a breaking change since the argument order would change.
-=======
     # TODO. tag_body_positions should be optional. argh but this will be 
     # a breaking change since the argument order needs to be different.
->>>>>>> 12c23bab
     def __init__(
         self, tag_body_position1, tag_body_position2, state_id1, state_id2, R
     ):
