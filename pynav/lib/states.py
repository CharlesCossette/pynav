from pylie import SO2, SO3, SE2, SE3, SE23
from pylie.numpy.base import MatrixLieGroup
import numpy as np
from ..types import State
from typing import Any, List

try:
    # We do not want to make ROS a hard dependency, so we import it only if
    # available.
    from geometry_msgs.msg import PoseStamped, QuaternionStamped
    import rospy
except ImportError:
    pass  # ROS is not installed
except:
    raise


class VectorState(State):
    """
    A standard vector-based state, with value represented by a 1D numpy array.
    """

    def __init__(self, value: np.ndarray, stamp: float = None, state_id=None):
        value = np.array(value).ravel()
        super(VectorState, self).__init__(
            value=value,
            dof=value.size,
            stamp=stamp,
            state_id=state_id,
        )

    def plus(self, dx: np.ndarray):
        self.value: np.ndarray = self.value.flatten() + dx.flatten()
        return self.copy()
    def minus(self, x: "VectorState") -> np.ndarray:
        og_shape = self.value.shape
        return (self.value.ravel() - x.value.ravel()).reshape(og_shape)

    def copy(self) -> "VectorState":
        return VectorState(self.value.copy(), self.stamp, self.state_id)


class MatrixLieGroupState(State):
    """
    The MatrixLieGroupState class.
    """

    __slots__ = ["direction"]

    def __init__(
        self,
        value: np.ndarray,
        group: MatrixLieGroup,
        stamp: float = None,
        state_id=None,
        direction="right",
    ):
        self.direction = direction
        self.group = group
        super(MatrixLieGroupState, self).__init__(
            value, self.group.dof, stamp, state_id
        )

    def plus(self, dx: np.ndarray):
        if self.direction == "right":
            self.value: np.ndarray = self.value @ self.group.Exp(dx)
            return self.copy()
        elif self.direction == "left":
            self.value: np.ndarray = self.group.Exp(dx) @ self.value
            return self.copy()
        else:
            raise ValueError("direction must either be 'left' or 'right'.")

    def minus(self, x: "MatrixLieGroupState") -> np.ndarray:
        if self.direction == "right":
            return self.group.Log(self.group.inverse(x.value) @ self.value)
        elif self.direction == "left":
            return self.group.Log(self.value @ self.group.inverse(x.value))
        else:
            raise ValueError("direction must either be 'left' or 'right'.")

    def copy(self) -> "MatrixLieGroupState":
        return self.__class__(
            self.value.copy(),
            self.stamp,
            self.state_id,
            self.direction,
        )

    @property
    def attitude(self) -> np.ndarray:
        raise NotImplementedError(
            "{0} does not have attitude property".format(
                self.__class__.__name__
            )
        )

    @property
    def position(self) -> np.ndarray:
        raise NotImplementedError(
            "{0} does not have position property".format(
                self.__class__.__name__
            )
        )

    @property
    def velocity(self) -> np.ndarray:
        raise NotImplementedError(
            "{0} does not have velocity property".format(
                self.__class__.__name__
            )
        )

    def jacobian_from_blocks(self, **kwargs) -> np.ndarray:
        raise NotImplementedError()


class SO2State(MatrixLieGroupState):
    def __init__(
        self,
        value: np.ndarray,
        stamp: float = None,
        state_id=None,
        direction="right",
    ):
        super().__init__(value, SO2, stamp, state_id, direction)

    @property
    def attitude(self):
        return self.value

    @attitude.setter
    def attitude(self, C):
        self.value = C


class SO3State(MatrixLieGroupState):
    def __init__(
        self,
        value: np.ndarray,
        stamp: float = None,
        state_id=None,
        direction="right",
    ):
        super().__init__(value, SO3, stamp, state_id, direction)

    @property
    def attitude(self):
        return self.value

    @attitude.setter
    def attitude(self, C):
        self.value = C

    @staticmethod
    def jacobian_from_blocks(attitude: np.ndarray):
        return attitude

    @staticmethod
    def from_ros(
        msg: "QuaternionStamped", state_id=None, direction="right"
    ) -> "SO3State":
        """
        Create a SO3State from a ROS QuaternionStamped message.

        Parameters
        ----------
        msg : QuaternionStamped
            ROS quaternion
        state_id : Any, optional
            If not provided, the frame_id of the message will be used
        direction : str, optional
            perturbation direction, by default "right"

        Returns
        -------
        SO3State
            a new instance of SO3State
        """
        if state_id is None:
            state_id = msg.header.frame_id

        return SO3State(
            SO3.from_ros(msg.quaternion),
            msg.header.stamp.to_sec(),
            state_id,
            direction,
        )

    def to_ros(self) -> "QuaternionStamped":
        """
        Convert to ROS QuaternionStamped message.

        Returns
        -------
        QuaternionStamped
            ROS quaternion
        """
        msg = QuaternionStamped()
        msg.header.stamp = rospy.Time.from_sec(self.stamp)
        msg.header.frame_id = self.state_id
        msg.quaternion = SO3.to_ros(self.attitude)
        return msg


class SE2State(MatrixLieGroupState):
    def __init__(
        self,
        value: np.ndarray,
        stamp: float = None,
        state_id=None,
        direction="right",
    ):
        super().__init__(value, SE2, stamp, state_id, direction)

    @property
    def attitude(self):
        return self.value[0:2, 0:2]

    @attitude.setter
    def attitude(self, C):
        self.value[0:2, 0:2] = C

    @property
    def position(self):
        return self.value[0:2, 2]

    @position.setter
    def position(self, r):
        self.value[0:2, 2] = r

    @staticmethod
    def jacobian_from_blocks(
        attitude: np.ndarray = None, position: np.ndarray = None
    ):

        for jac in [attitude, position]:
            if jac is not None:
                dim = jac.shape[0]

        if attitude is None:
            attitude = np.zeros((dim, 1))
        if position is None:
            position = np.zeros((dim, 2))

        return np.block([attitude, position])


class SE3State(MatrixLieGroupState):
    def __init__(
        self,
        value: np.ndarray,
        stamp: float = None,
        state_id=None,
        direction="right",
    ):
        super().__init__(value, SE3, stamp, state_id, direction)

    @property
    def attitude(self):
        return self.value[0:3, 0:3]

    @attitude.setter
    def attitude(self, C):
        self.value[0:3, 0:3] = C

    @property
    def position(self):
        return self.value[0:3, 3]

    @position.setter
    def position(self, r):
        self.value[0:3, 3] = r

    @staticmethod
    def jacobian_from_blocks(
        attitude: np.ndarray = None, position: np.ndarray = None
    ):

        for jac in [attitude, position]:
            if jac is not None:
                dim = jac.shape[0]

        if attitude is None:
            attitude = np.zeros((dim, 3))
        if position is None:
            position = np.zeros((dim, 3))

        return np.block([attitude, position])

    @staticmethod
    def from_ros(
        msg: "PoseStamped", state_id: Any = None, direction="right"
    ) -> "SE3State":
        """
        Convert a ROS PoseStamped message to a SE3State.

        Parameters
        ----------
        msg : PoseStamped
            ROS PoseStamped message
        state_id : Any, optional
            If not provided, the frame_id of the message will be used
        direction : str, optional
            perturbation direction, by default "right"

        Returns
        -------
        SE3State
            a new instance of SE3State
        """
        C = SO3.from_ros(msg.pose.orientation)
        r = np.array(
            [
                msg.pose.position.x,
                msg.pose.position.y,
                msg.pose.position.z,
            ]
        )
        if state_id is None:
            state_id = msg.header.frame_id

        return SE3State(
            SE3.from_components(C, r),
            msg.header.stamp.to_sec(),
            state_id=state_id,
            direction=direction,
        )

    def to_ros(self, frame_id: str = None) -> "PoseStamped":
        """
        Convert a SE3State to a ROS PoseStamped message.

        Parameters
        ----------
        frame_id : str, optional
            If not provided, the state_id will be used.

        Returns
        -------
        PoseStamped
            ROS PoseStamped message
        """
        if frame_id is None:
            frame_id = str(self.state_id)

        msg = PoseStamped()
        msg.header.stamp = rospy.Time.from_sec(self.stamp)
        if frame_id is not None:
            msg.header.frame_id = frame_id

        msg.pose = SE3.to_ros(self.value)

        return msg


class SE23State(MatrixLieGroupState):
    def __init__(
        self,
        value: np.ndarray,
        stamp: float = None,
        state_id=None,
        direction="right",
    ):
        super().__init__(value, SE23, stamp, state_id, direction)

    
    @property
    def pose(self):
        return self.value[0:5, 0:5]

    @pose.setter
    def pose(self, T):
        self.value[0:5, 0:5] = T

    @property
    def attitude(self):
        return self.value[0:3, 0:3]

    @attitude.setter
    def attitude(self, C):
        self.value[0:3, 0:3] = C

    @property
    def position(self):
        return self.value[0:3, 4]

    @position.setter
    def position(self, r):
        self.value[0:3, 4] = r.ravel()

    @property
    def velocity(self):
        return self.value[0:3, 3]

    @velocity.setter
    def velocity(self, v):
        self.value[0:3, 3] = v.ravel()

    @staticmethod
    def jacobian_from_blocks(
        attitude: np.ndarray = None,
        position: np.ndarray = None,
        velocity: np.ndarray = None,
    ):
        for jac in [attitude, position, velocity]:
            if jac is not None:
                dim = jac.shape[0]

        if attitude is None:
            attitude = np.zeros((dim, 3))
        if position is None:
            position = np.zeros((dim, 3))
        if velocity is None:
            velocity = np.zeros((dim, 3))

        return np.block([attitude, velocity, position])


class CompositeState(State):
    """
    A "composite" state object intended to hold a list of State objects as a
    single conceptual "state". The intended use is to hold a list of poses
    as a single state at a specific time.

    Parameters
    ----------
    state_list: List[State]
        List of State that forms this composite state


    Each state in the provided list has an index (the index in the list), as
    well as a state_id, which is found as an attribute in the corresponding State
    object.

    It is possible to access sub-states in the composite states both by index
    and by ID.
    """

    __slots__ = ["_slices"]

    def __init__(
        self, state_list: List[State], stamp: float = None, state_id=None
    ):

        #:List[State]: The substates are the CompositeState's value.
        self.value = state_list

        self.stamp = stamp
        self.state_id = state_id

        # Compute the slices for each individual state.
        self._slices = []
        counter = 0
        for state in state_list:
            self._slices.append(slice(counter, counter + state.dof))
            counter += state.dof

    def __getstate__(self):
        """
        Get the state of the object for pickling.
        """
        # When using __slots__ the pickle module expects a tuple from __getstate__.
        # See https://stackoverflow.com/questions/1939058/simple-example-of-use-of-setstate-and-getstate/41754104#41754104
        return (
            None,
            {
                "value": self.value,
                "stamp": self.stamp,
                "state_id": self.state_id,
                "_slices": self._slices,
            },
        )

    def __setstate__(self, attributes):
        """
        Set the state of the object for unpickling.
        """
        # When using __slots__ the pickle module sends a tuple for __setstate__.
        # See https://stackoverflow.com/questions/1939058/simple-example-of-use-of-setstate-and-getstate/41754104#41754104

        attributes = attributes[1]
        self.value = attributes["value"]
        self.stamp = attributes["stamp"]
        self.state_id = attributes["state_id"]
        self._slices = attributes["_slices"]

    @property
    def dof(self):
        return sum([x.dof for x in self.value])

    def get_index_by_id(self, state_id):
        """
        Get index of a particular state_id in the list of states.
        """
        return [x.state_id for x in self.value].index(state_id)

    def get_slice_by_id(self, state_id):
        """
        Get slice of a particular state_id in the list of states.
        """
        idx = self.get_index_by_id(state_id)
        return self._slices[idx]

    def get_value_by_id(self, state_id):
        """
        Get state value by id.
        """
        idx = self.get_index_by_id(state_id)
        return self.value[idx].value

    def get_state_by_id(self, state_id):
        """
        Get state object by id.
        """
        idx = self.get_index_by_id(state_id)
        return self.value[idx]

    def get_dof_by_id(self, state_id):
        """
        Get degrees of freedom of sub-state by id.
        """
        idx = self.get_index_by_id(state_id)
        return self.value[idx].dof[idx]

    def get_stamp_by_id(self, state_id):
        """
        Get timestamp of sub-state by id.
        """
        idx = self.get_index_by_id(state_id)
        return self.value[idx].stamp[idx]

    def set_stamp_by_id(self, stamp: float, state_id):
        """
        Set the timestamp of a sub-state by id.
        """
        idx = self.get_index_by_id(state_id)
        self.value[idx].stamp = stamp

    def set_stamp_for_all(self, stamp: float):
        """
        Set the timestamp of all substates.
        """
        for state in self.value:
            state.stamp = stamp

    def to_list(self):
        """
        Converts the CompositeState object back into a list of states.
        """
        return self.value

    def copy(self) -> "CompositeState":
        """
        Returns a new composite state object where the state values have also
        been copied.
        """
        return CompositeState(
            [state.copy() for state in self.value], self.stamp, self.state_id
        )

    def plus(self, dx, new_stamp: float = None):
        """
        Updates the value of each sub-state given a dx. Interally parses
        the dx vector.
        """
        for i, s in enumerate(self._slices):
            sub_dx = dx[s]
            self.value[i].plus(sub_dx)
            return self.copy()

        if new_stamp is not None:
            self.set_stamp_for_all(new_stamp)

        return self.copy()
    def minus(self, x: "CompositeState") -> np.ndarray:
        dx = []
        for i, v in enumerate(x.value):
            dx.append(self.value[i].minus(x.value[i]))

        return np.vstack(dx)

    def plus_by_id(self, dx, state_id: int, new_stamp: float = None):
        """
        Updates a specific sub-state.
        """
        idx = self.get_index_by_id(state_id)
        self.value[idx].plus(dx)
        if new_stamp is not None:
            self.set_stamp_by_id(new_stamp, state_id)

        return self.copy()
    def jacobian_from_blocks(self, block_dict: dict):
        """
        Returns the jacobian of the entire composite state given jacobians
        associated with some of the substates. These are provided as a dictionary
        with the the keys being the substate IDs.
        """
        block: np.ndarray = block_dict.values()[0]
        m = block.shape[0]  # Dimension of "y" value
        jac = np.zeros((m, self.dof))
        for state_id, block in block_dict.items():
            slc = self.get_slice_by_id(state_id)
            jac[:, slc] = block

<<<<<<< HEAD
        return jac
=======
        return jac


class IMUState(CompositeState):
    def __init__(
        self,
        nav_state: np.ndarray,
        bias_gyro: np.ndarray,
        bias_accel: np.ndarray,
        stamp: float = None,
        state_id=None,
        direction="right",
    ):
        """Instantiate and IMUState object.

        Parameters
        ----------
        nav_state : np.ndarray
            The navigation state stored as an element of SE_2(3).
            Contains orientation, velocity, and position.
        bias_gyro : np.ndarray
            Gyroscope bias, [3 x 1] matrix
        bias_accel : np.ndarray
            Accelerometer bias, [3 x 1] matrix
        stamp : float, optional
            Timestamp, by default None
        state_id : _type_, optional
            Unique identifier, by default None
        direction : str, optional
            Direction of the perturbation for the nav state, by default "right"
        """
        nav_state = SE23State(nav_state, stamp, state_id, direction)
        bias_gyro = VectorState(bias_gyro, stamp, state_id)
        bias_accel = VectorState(bias_accel, stamp, state_id)

        state_list = [nav_state, bias_gyro, bias_accel]
        super().__init__(state_list, stamp, state_id)

        self.direction = direction

    @property
    def attitude(self) -> np.ndarray:
        return self.value[0].attitude

    @attitude.setter
    def attitude(self, C):
        self.value[0].attitude = C

    @property
    def velocity(self) -> np.ndarray:
        return self.value[0].velocity

    @velocity.setter
    def velocity(self, v):
        self.value[0].velocity = v

    @property
    def position(self) -> np.ndarray:
        return self.value[0].position

    @position.setter
    def position(self, r):
        self.value[0].position = r

    @property
    def bias_gyro(self) -> np.ndarray:
        return self.value[1].value

    @bias_gyro.setter
    def bias_gyro(self, gyro_bias):
        self.value[1].value = gyro_bias.ravel()

    @property
    def bias_accel(self) -> np.ndarray:
        return self.value[2].value

    @bias_accel.setter
    def bias_accel(self, accel_bias):
        self.value[2].value = accel_bias.ravel()

    @property
    def nav_state(self) -> np.ndarray:
        return self.value[0].value

    def plus(self, dx: np.ndarray, new_stamp: float = None):
        """
        Updates the value of each of the IMU state, given a perturbation dx.
        """
        if dx.shape[0] != 15:
            raise ValueError("Perturbation must be dimension 15!")

        for i, s in enumerate(self._slices):
            sub_dx = dx[s]
            self.value[i].plus(sub_dx)
            
        return self.copy()

    def minus(self, x: "IMUState") -> np.ndarray:
        dx = []
        for i, v in enumerate(x.value):
            dx.append(self.value[i].minus(x.value[i]).reshape((-1, 1)))

        return np.vstack(dx)

    def copy(self):
        """
        Returns a new composite state object where the state values have also
        been copied.
        """
        return IMUState(
            self.nav_state.copy(),
            self.bias_gyro.copy(),
            self.bias_accel.copy(),
            self.stamp,
            self.state_id,
            self.direction,
        )

    @staticmethod
    def jacobian_from_blocks(
        attitude: np.ndarray = None,
        position: np.ndarray = None,
        velocity: np.ndarray = None,
        bias_gyro: np.ndarray = None,
        bias_accel: np.ndarray = None,
    ):
        for jac in [attitude, position, velocity, bias_gyro, bias_accel]:
            if jac is not None:
                dim = jac.shape[0]

        if attitude is None:
            attitude = np.zeros((dim, 3))
        if position is None:
            position = np.zeros((dim, 3))
        if velocity is None:
            velocity = np.zeros((dim, 3))
        if bias_gyro is None:
            bias_gyro = np.zeros((dim, 3))
        if bias_accel is None:
            bias_accel = np.zeros((dim, 3))

        return np.block([attitude, velocity, position, bias_gyro, bias_accel])
>>>>>>> cef78223
<|MERGE_RESOLUTION|>--- conflicted
+++ resolved
@@ -603,149 +603,4 @@
             slc = self.get_slice_by_id(state_id)
             jac[:, slc] = block
 
-<<<<<<< HEAD
-        return jac
-=======
-        return jac
-
-
-class IMUState(CompositeState):
-    def __init__(
-        self,
-        nav_state: np.ndarray,
-        bias_gyro: np.ndarray,
-        bias_accel: np.ndarray,
-        stamp: float = None,
-        state_id=None,
-        direction="right",
-    ):
-        """Instantiate and IMUState object.
-
-        Parameters
-        ----------
-        nav_state : np.ndarray
-            The navigation state stored as an element of SE_2(3).
-            Contains orientation, velocity, and position.
-        bias_gyro : np.ndarray
-            Gyroscope bias, [3 x 1] matrix
-        bias_accel : np.ndarray
-            Accelerometer bias, [3 x 1] matrix
-        stamp : float, optional
-            Timestamp, by default None
-        state_id : _type_, optional
-            Unique identifier, by default None
-        direction : str, optional
-            Direction of the perturbation for the nav state, by default "right"
-        """
-        nav_state = SE23State(nav_state, stamp, state_id, direction)
-        bias_gyro = VectorState(bias_gyro, stamp, state_id)
-        bias_accel = VectorState(bias_accel, stamp, state_id)
-
-        state_list = [nav_state, bias_gyro, bias_accel]
-        super().__init__(state_list, stamp, state_id)
-
-        self.direction = direction
-
-    @property
-    def attitude(self) -> np.ndarray:
-        return self.value[0].attitude
-
-    @attitude.setter
-    def attitude(self, C):
-        self.value[0].attitude = C
-
-    @property
-    def velocity(self) -> np.ndarray:
-        return self.value[0].velocity
-
-    @velocity.setter
-    def velocity(self, v):
-        self.value[0].velocity = v
-
-    @property
-    def position(self) -> np.ndarray:
-        return self.value[0].position
-
-    @position.setter
-    def position(self, r):
-        self.value[0].position = r
-
-    @property
-    def bias_gyro(self) -> np.ndarray:
-        return self.value[1].value
-
-    @bias_gyro.setter
-    def bias_gyro(self, gyro_bias):
-        self.value[1].value = gyro_bias.ravel()
-
-    @property
-    def bias_accel(self) -> np.ndarray:
-        return self.value[2].value
-
-    @bias_accel.setter
-    def bias_accel(self, accel_bias):
-        self.value[2].value = accel_bias.ravel()
-
-    @property
-    def nav_state(self) -> np.ndarray:
-        return self.value[0].value
-
-    def plus(self, dx: np.ndarray, new_stamp: float = None):
-        """
-        Updates the value of each of the IMU state, given a perturbation dx.
-        """
-        if dx.shape[0] != 15:
-            raise ValueError("Perturbation must be dimension 15!")
-
-        for i, s in enumerate(self._slices):
-            sub_dx = dx[s]
-            self.value[i].plus(sub_dx)
-            
-        return self.copy()
-
-    def minus(self, x: "IMUState") -> np.ndarray:
-        dx = []
-        for i, v in enumerate(x.value):
-            dx.append(self.value[i].minus(x.value[i]).reshape((-1, 1)))
-
-        return np.vstack(dx)
-
-    def copy(self):
-        """
-        Returns a new composite state object where the state values have also
-        been copied.
-        """
-        return IMUState(
-            self.nav_state.copy(),
-            self.bias_gyro.copy(),
-            self.bias_accel.copy(),
-            self.stamp,
-            self.state_id,
-            self.direction,
-        )
-
-    @staticmethod
-    def jacobian_from_blocks(
-        attitude: np.ndarray = None,
-        position: np.ndarray = None,
-        velocity: np.ndarray = None,
-        bias_gyro: np.ndarray = None,
-        bias_accel: np.ndarray = None,
-    ):
-        for jac in [attitude, position, velocity, bias_gyro, bias_accel]:
-            if jac is not None:
-                dim = jac.shape[0]
-
-        if attitude is None:
-            attitude = np.zeros((dim, 3))
-        if position is None:
-            position = np.zeros((dim, 3))
-        if velocity is None:
-            velocity = np.zeros((dim, 3))
-        if bias_gyro is None:
-            bias_gyro = np.zeros((dim, 3))
-        if bias_accel is None:
-            bias_accel = np.zeros((dim, 3))
-
-        return np.block([attitude, velocity, position, bias_gyro, bias_accel])
->>>>>>> cef78223
+        return jac