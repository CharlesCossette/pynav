--- conflicted
+++ resolved
@@ -76,15 +76,10 @@
 
     for X in X_list:
         mu = X.state.minus(X_par)
-<<<<<<< HEAD
+        # TODO: Replace with minus_jacobians
         J = X_par.plus_jacobian(mu)
-        Sigma = J @ X.covariance @ J.T
-=======
-        # TODO: Replace with minus_jacobians
-        J = X_par.jacobian(mu)
         Jinv = np.linalg.inv(J)
         Sigma = Jinv @ X.covariance @ Jinv.T
->>>>>>> 1a47af82
         means_reparametrized.append(mu)
         covariances_reparametrized.append(Sigma)
 
