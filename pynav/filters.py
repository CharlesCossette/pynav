from ipaddress import v4_int_to_packed
from operator import length_hint
from typing import List, Tuple

from pynav.lib.states import MatrixLieGroupState, VectorState
from .types import (
    Input,
    State,
    ProcessModel,
    Measurement,
    StateWithCovariance,
)
import numpy as np
from scipy.stats.distributions import chi2
from numpy.polynomial.hermite_e import hermeroots
from math import factorial
from scipy.special import eval_hermitenorm
import scipy.linalg as la


def check_outlier(error: np.ndarray, covariance: np.ndarray):
    """
    Performs the Normalized-Innovation-Squared (NIS) test to identify
    an outlier.
    """
    error = error.reshape((-1, 1))
    md = np.ndarray.item(error.T @ np.linalg.solve(covariance, error))
    if md > chi2.ppf(0.99, df=error.size):
        is_outlier = True
    else:
        is_outlier = False

    return is_outlier


def mean_state(x_array: List[State], weights: np.ndarray) -> State:
    """Computes a weighted mean of a list of State instances
    in an iterated manner, until reaching a maximun number of
    iterations or a small update.

    Parameters
    ----------
    x_array : List[State]
        List of states to be averaged. They should be of the same type
    weights : np.ndarray
        weights associated to each state

    Returns
    -------
    State
        Returns the mean state.
    """
    x_0 = x_array[0]
    n = len(x_array)

    x_mean = x_0.copy()

    iter = 0
    err = 1
    while np.linalg.norm(err) > 1e-6 and iter <= 50:
        err = np.zeros(x_0.dof)
        for i in range(n):
            err += weights[i] * x_array[i].minus(x_mean)

        x_mean = x_mean.plus(err)
        iter += 1

    return x_mean


class ExtendedKalmanFilter:
    """
    On-manifold nonlinear Kalman filter.
    """

    __slots__ = ["process_model", "reject_outliers"]

    def __init__(self, process_model: ProcessModel, reject_outliers=False):
        """
        Parameters
        ----------
        process_model : ProcessModel
            process model to be used in the prediction step
        reject_outliers : bool, optional
            whether to apply the NIS test to measurements, by default False
        """
        self.process_model = process_model
        self.reject_outliers = reject_outliers

    def predict(
        self,
        x: StateWithCovariance,
        u: Input,
        dt: float = None,
        x_jac: State = None,
        output_details: bool = False,
    ) -> StateWithCovariance:
        """
        Propagates the state forward in time using a process model. The user
        must provide the current state, input, and time interval

        .. note::
            If the time interval `dt` is not provided in the arguments, it will
            be taken as the difference between the input stamp and the state stamp.

        Parameters
        ----------
        x : StateWithCovariance
            The current state estimate.
        u : Input
            Input measurement to be given to process model
        dt : float, optional
            Duration to next time step. If not provided, dt will be calculated
            with `dt = u.stamp - x.state.stamp`.
        x_jac : State, optional
            Evaluation point for the process model Jacobian. If not provided, the
            current state estimate will be used.

        Returns
        -------
        StateWithCovariance
            New predicted state
        """

        # Make a copy so we dont modify the input
        x_new = x.copy()

        # If state has no time stamp, load from measurement.
        # usually only happens on estimator start-up
        if x.state.stamp is None:
            x.state.stamp = u.stamp

        if dt is None:
            dt = u.stamp - x.state.stamp

        if dt < 0:
            raise RuntimeError("dt is negative!")

        # Load dedicated jacobian evaluation point if user specified.
        if x_jac is None:
            x_jac = x.state

        if u is not None:
            A = self.process_model.jacobian(x_jac, u, dt)
            Q = self.process_model.covariance(x_jac, u, dt)
            x_new.state = self.process_model.evaluate(x.state, u, dt)
            x_new.covariance = A @ x.covariance @ A.T + Q
            x_new.symmetrize()
            x_new.state.stamp = x.state.stamp + dt

        details_dict = {"A": A, "Q": Q}
        if output_details:
            return x_new, details_dict
        else:
            return x_new

    def correct(
        self,
        x: StateWithCovariance,
        y: Measurement,
        u: Input,
        x_jac: State = None,
        reject_outlier: bool = None,
        output_details: bool = False,
    ) -> StateWithCovariance:
        """
        Fuses an arbitrary measurement to produce a corrected state estimate.
        If a measurement model returns `None` from its `evaluate()` method,
        the measurement will not be fused.

        Parameters
        ----------
        x : StateWithCovariance
            The current state estimate.
        u: Input
            Most recent input, to be used to predict the state forward
            if the measurement stamp is larger than the state stamp.
        y : Measurement
            Measurement to be fused into the current state estimate.
        x_jac : State, optional
            valuation point for the process model Jacobian. If not provided, the
            current state estimate will be used.
        reject_outlier : bool, optional
            Whether to apply the NIS test to this measurement, by default None,
            in which case the value of `self.reject_outliers` will be used.
        output_details : bool, optional
            Whether to output intermediate computation results (innovation, innovation covariance)
                in an additional returned dict.
        Returns
        -------
        StateWithCovariance
            The corrected state estimate
        """
        # Make copy to avoid modifying the input
        x = x.copy()

        if x.state.stamp is None:
            x.state.stamp = y.stamp

        # Load default outlier rejection option
        if reject_outlier is None:
            reject_outlier = self.reject_outliers

        # If measurement stamp is later than state stamp, do prediction step
        # until current time.
        if y.stamp is not None:
            dt = y.stamp - x.state.stamp
<<<<<<< HEAD
            if dt < 0:
                raise RuntimeError(
                    "Measurement stamp is earlier than state stamp"
                )
=======
            if dt < -1e10:
                raise RuntimeError("Measurement stamp is earlier than state stamp")
>>>>>>> 8b82fec8
            elif u is not None:
                x = self.predict(x, u, dt)

        if x_jac is None:
            x_jac = x.state
        y_check = y.model.evaluate(x.state)

        details_dict = {}
        if y_check is not None:
            P = x.covariance
            R = np.atleast_2d(y.model.covariance(x_jac))
            G = np.atleast_2d(y.model.jacobian(x_jac))
            z = y.value.reshape((-1, 1)) - y_check.reshape((-1, 1))
            S = G @ P @ G.T + R

            outlier = False

            # Test for outlier if requested.
            if reject_outlier:
                outlier = check_outlier(z, S)

            if not outlier:

                # Do the correction
                K = np.linalg.solve(S.T, (P @ G.T).T).T
                dx = K @ z
                x.state = x.state.plus(dx)
                x.covariance = (np.identity(x.state.dof) - K @ G) @ P
                x.symmetrize()

            details_dict = {"z": z, "S": S}

        if output_details:
            return x, details_dict
        else:
            return x


class IteratedKalmanFilter(ExtendedKalmanFilter):
    """
    On-manifold iterated extended Kalman filter.
    """

    __slots__ = [
        "process_model",
        "reject_outliers",
        "step_tol",
        "max_iters",
        "line_search",
    ]

    def __init__(
        self,
        process_model: ProcessModel,
        step_tol=1e-4,
        max_iters=200,  # TODO. implement max iters
        line_search=True,  # TODO implement line search
        reject_outliers=False,
    ):
        super(IteratedKalmanFilter, self).__init__(process_model)
        self.step_tol = step_tol
        self.max_iters = max_iters
        self.reject_outliers = reject_outliers
        self.line_search = line_search

    def correct(
        self,
        x: StateWithCovariance,
        y: Measurement,
        u: Input,
        x_jac: State = None,
        reject_outlier=None,
    ):
        """
        Fuses an arbitrary measurement to produce a corrected state estimate.

        Parameters
        ----------
        x : StateWithCovariance
            The current state estimate.
        u: Input
            Most recent input, to be used to predict the state forward
            if the measurement stamp is larger than the state stamp.
        y : Measurement
            Measurement to be fused into the current state estimate.
        x_jac : State, optional
            valuation point for the process model Jacobian. If not provided, the
            current state estimate will be used.
        reject_outlier : bool, optional
            Whether to apply the NIS test to this measurement, by default None,
            in which case the value of `self.reject_outliers` will be used.

        Returns
        -------
        StateWithCovariance
            The corrected state estimate
        """
        # Make copy to avoid modifying the input
        x = x.copy()

        # Load default outlier rejection option
        if reject_outlier is None:
            reject_outlier = self.reject_outliers

        # If state has no time stamp, load form measurement.
        # usually only happens on estimator start-up
        if x.state.stamp is None:
            x.state.stamp = y.stamp

        # If measurement stamp is later than state stamp, do prediction step
        # until current time.
        if y.stamp is not None:
            dt = y.stamp - x.state.stamp
            if dt < 0:
                raise RuntimeError(
                    "Measurement stamp is earlier than state stamp"
                )
            elif dt > 0 and u is not None:
                x = self.predict(x, u, dt)

        dx = np.zeros((x.state.dof,))
        x_op = x.state.copy()  # Operating point
        count = 0
        while count < self.max_iters:

            # Load a dedicated state evaluation point for jacobian
            # if the user supplied it.

            info = self._get_cost_and_info(x_op, x, y, x_jac)
            J = info["J"]
            G = info["G"]
            R = info["R"]
            P = info["P"]
            e = info["e"]
            z = info["z"]
            cost_old = info["cost"]

            S = G @ P @ G.T + R
            S = 0.5 * (S + S.T)

            # Test for outlier if requested.
            outlier = False
            if reject_outlier:
                outlier = check_outlier(z, S)

            # If not outlier, compute step direction
            # Otherwise, exit loop.
            if not outlier:
                K = np.linalg.solve(S.T, (P @ G.T).T).T
                dx = -J @ e + K @ (z + G @ J @ e)
            else:
                break

            # If step direction is small already, exit loop.
            if np.linalg.norm(dx) < self.step_tol:
                break

            # Perform backtracking line search
            if self.line_search:
                alpha = 1
                cost_new = cost_old + 9999
                step_accepted = False
                while not step_accepted and alpha > self.step_tol:
                    x_new = x_op.plus(alpha * dx)
                    cost_new = self._get_cost_and_info(x_new, x, y, x_jac)["cost"]
                    if cost_new < cost_old:
                        step_accepted = True
                    else:
                        alpha *= 0.9
            else:
                x_new = x_op.plus(dx)
                cost_new = cost_old

            # If step was not accepted, exit loop and do not update step
            if not step_accepted:
                break

            x_op = x_new
            count += 1

        x.state = x_op
        if not outlier:
            x.covariance = (np.identity(x.state.dof) - K @ G) @ P

        x.symmetrize()

        return x

    def _get_cost_and_info(
        self,
        x_op: State,
        x_check: StateWithCovariance,
        y: Measurement,
        x_jac,
    ) -> float:

        if x_jac is not None:
            x_op_jac = x_jac
        else:
            x_op_jac = x_op
        R = np.atleast_2d(y.model.covariance(x_op_jac))
        G = np.atleast_2d(y.model.jacobian(x_op_jac))
        y_check = y.model.evaluate(x_op)
        z = y.value.reshape((-1, 1)) - y_check.reshape((-1, 1))
        e = x_op.minus(x_check.state).reshape((-1, 1))
        J = x_op.plus_jacobian(e)
        P = J @ x_check.covariance @ J.T
        P = 0.5 * (P + P.T)
        cost_prior = np.ndarray.item(0.5 * e.T @ np.linalg.solve(P, e))
        cost_meas = np.ndarray.item(0.5 * z.T @ np.linalg.solve(R, z))

        out = {
            "cost": cost_prior + cost_meas,
            "z": z,
            "G": G,
            "J": J,
            "P": P,
            "e": e,
            "R": R,
        }
        return out


def generate_sigmapoints(
    dof: int, method: str
) -> Tuple[np.ndarray, np.ndarray]:
    """Generates unit sigma points from three available
    methods.

    Parameters
    ----------
    dof : int
        dof of the state involved
    method : str
        Method for generating sigma points
        'unscented': Unscented method
        'cubature': cubature method
        'gh': Gauss-Hermite method


    Returns
    -------
    Tuple[np.ndarray, np.ndarray]
        returns the unit sigma points and the weights
    """
    if method == "unscented":
        kappa = 2
        sigma_points = np.sqrt(dof + kappa) * np.block(
            [[np.zeros((dof, 1)), np.eye(dof), -np.eye(dof)]]
        )

        w = 1 / (2 * (dof + kappa)) * np.ones((2 * dof + 1))
        w[0] = kappa / (dof + kappa)

    elif method == "cubature":

        sigma_points = np.sqrt(dof) * np.block([[np.eye(dof), -np.eye(dof)]])

        w = 1 / (2 * dof) * np.ones((2 * dof))

    elif method == "gh":
        p = 3

        c = np.zeros(p + 1)
        c[-1] = 1
        sigma_points_scalar = hermeroots(c)
        weights_scalar = np.zeros(p)
        for i in range(p):
            weights_scalar[i] = factorial(p) / (
                (p * eval_hermitenorm(p - 1, sigma_points_scalar[i])) ** 2
            )

        # Generate all p^dof collections of indexes by
        # transforming numbers 0...p^dof-1) into p-base system
        # and by adding 1 to each digit
        num = np.linspace(0, p ** (dof) - 1, p ** (dof))
        ind = np.zeros((dof, p**dof))
        for i in range(dof):
            ind[i, :] = num % p
            num = num // p

        sigma_points = np.zeros((dof, p**dof))
        w = np.zeros(p**dof)
        for i in range(p**dof):

            w[i] = 1
            sigma_point = []
            for j in range(dof):
                w[i] *= weights_scalar[int(ind[j, i])]
                sigma_point.append(sigma_points_scalar[int(ind[j, i])])
            sigma_points[:, i] = np.vstack(sigma_point).ravel()

    return sigma_points, w


class SigmaPointKalmanFilter:
    """
    On-manifold nonlinear Sigma Point Kalman filter.
    """

    __slots__ = [
        "process_model",
        "method",
        "reject_outliers",
        "iterate_mean",
        "_sigmapoint_cache",
    ]

    def __init__(
        self,
        process_model: ProcessModel,
        method: str,
        reject_outliers=False,
        iterate_mean=True,
    ):
        """
        Parameters
        ----------
        process_model : ProcessModel
            process model to be used in the prediction step
        method : str
            method to generate the sigma points. Options are
                'unscented': unscented sigma points
                'cubature': cubature sigma points
                'gh': Gauss-hermite sigma points
        reject_outliers : bool, optional
            whether to apply the NIS test to measurements, by default False
        iterate_mean : bool, optional
            whether to compute the mean state with sigma points or
            by propagating \check {x_{k-1}} on the process model
        """
        self.process_model = process_model
        self.method = method
        self.reject_outliers = reject_outliers
        self.iterate_mean = iterate_mean
        self._sigmapoint_cache = {}

    def predict(
        self,
        x: StateWithCovariance,
        u: Input,
        dt: float = None,
        input_covariance: np.ndarray = None,
    ) -> StateWithCovariance:
        """
        Propagates the state forward in time using a process model. The user
        must provide the current state, input, and time interval

        .. note::
            If the time interval `dt` is not provided in the arguments, it will
            be taken as the difference between the input stamp and the state stamp.

        Parameters
        ----------
        x : StateWithCovariance
            The current state estimate.
        u : Input
            Input measurement to be given to process model
        dt : float, optional
            Duration to next time step. If not provided, dt will be calculated
            with `dt = u.stamp - x.state.stamp`.
        input_covariance: np.ndarray, optional
            Covariance associated to the inpu measurement. If not provided,
            it will be grabbed from u.covariance
        Returns
        -------
        StateWithCovariance
            New predicted state
        """

        # Make a copy so we dont modify the input
        x = x.copy()

        # If state has no time stamp, load from measurement.
        # usually only happens on estimator start-up
        if x.state.stamp is None:
            x.state.stamp = u.stamp

        if input_covariance is None:
            if u.covariance is not None:

                input_covariance = u.covariance
            else:
                raise ValueError(
                    "Input covariance information must be provided."
                )

        if dt is None:
            dt = u.stamp - x.state.stamp

        if dt < 0:
            raise RuntimeError("dt is negative!")

        if u is not None:

            n_x = x.state.dof
            n_u = u.dof

            P = la.block_diag(x.covariance, input_covariance)

            P_sqrt = np.linalg.cholesky(P)

            n = n_x + n_u

            if (n, self.method) in self._sigmapoint_cache:
                unit_sigmapoints, w = self._sigmapoint_cache[(n, self.method)]
            else:
                unit_sigmapoints, w = generate_sigmapoints(n, self.method)
                self._sigmapoint_cache[(n, self.method)] = (unit_sigmapoints, w)

            sigmapoints = P_sqrt @ unit_sigmapoints

            n_sig = w.size
            # Propagate
            x_propagated = [
                self.process_model.evaluate(
                    x.state.plus(sp[0:n_x]),
                    u.plus(sp[n_x:]),
                    dt,
                )
                for sp in sigmapoints.T
            ]

            # Compute mean.
            if self.iterate_mean:
                x_mean = mean_state(x_propagated, w)
            else:
                x_mean = self.process_model.evaluate(x.state, u, dt)

            # Compute covariance
            P_new = np.zeros(x.covariance.shape)
            for i in range(n_sig):
                err = x_mean.minus(x_propagated[i])
                err = err.reshape((-1, 1))
                P_new += w[i] * err @ err.T

            x.state = x_mean
            x.covariance = P_new
            x.symmetrize()
            x.state.stamp += dt

        return x

    def correct(
        self,
        x: StateWithCovariance,
        y: Measurement,
        u: Input,
        reject_outlier: bool = None,
    ) -> StateWithCovariance:
        """
        Fuses an arbitrary measurement to produce a corrected state estimate.

        Parameters
        ----------
        x : StateWithCovariance
            The current state estimate.
        u: StampedValue
            Most recent input, to be used to predict the state forward
            if the measurement stamp is larger than the state stamp.
        y : Measurement
            Measurement to be fused into the current state estimate.
        reject_outlier : bool, optional
            Whether to apply the NIS test to this measurement, by default None,
            in which case the value of `self.reject_outliers` will be used.

        Returns
        -------
        StateWithCovariance
            The corrected state estimate
        """
        # Make copy to avoid modifying the input
        x = x.copy()

        if x.state.stamp is None:
            x.state.stamp = y.stamp

        # Load default outlier rejection option
        if reject_outlier is None:
            reject_outlier = self.reject_outliers

        # If measurement stamp is later than state stamp, do prediction step
        # until current time.
        if y.stamp is not None:
            dt = y.stamp - x.state.stamp
            if dt < 0:
                raise RuntimeError(
                    "Measurement stamp is earlier than state stamp"
                )
            elif u is not None:
                x = self.predict(x, u, dt)

        P_xx = x.covariance
        R = y.model.covariance(x.state)

        n_x = x.state.dof
        n_y = y.value.size

        if (n_x, self.method) in self._sigmapoint_cache:
            unit_sigmapoints, w = self._sigmapoint_cache[(n_x, self.method)]
        else:
            unit_sigmapoints, w = generate_sigmapoints(n_x, self.method)
            self._sigmapoint_cache[(n_x, self.method)] = (unit_sigmapoints, w)

        P_sqrt = np.linalg.cholesky(P_xx)
        sigmapoints = P_sqrt @ unit_sigmapoints

        n_sig = w.size

        y_check = y.model.evaluate(x.state)

        if y_check is not None:

            y_propagated = [
                y.model.evaluate(x.state.plus(sp)) for sp in sigmapoints.T
            ]

            # predicted measurement mean
            y_mean = np.zeros(n_y)
            for i in range(n_sig):
                y_mean += w[i] * y_propagated[i]

            # compute covariance of innovation and cross covariance
            Pyy = np.zeros((n_y, n_y))
            Pxy = np.zeros((n_x, n_y))
            for i in range(n_sig):
                err = y_propagated[i].reshape((-1, 1)) - y_mean.reshape((-1, 1))

                Pyy += w[i] * err @ err.T
                Pxy += w[i] * sigmapoints[:, i].reshape((-1, 1)) @ err.T

            Pyy += R

            z = y.value.reshape((-1, 1)) - y_mean.reshape((-1, 1))

            outlier = False

            # Test for outlier if requested.
            if reject_outlier:
                outlier = check_outlier(z, Pyy)

            if not outlier:

                # Do the correction
                K = np.linalg.solve(Pyy.T, Pxy.T).T
                dx = K @ z
                x.state = x.state.plus(dx)
                x.covariance = P_xx - K @ Pxy.T
                x.symmetrize()

        return x


def run_filter(
    filter: ExtendedKalmanFilter,
    x0: State,
    P0: np.ndarray,
    input_data: List[Input],
    meas_data: List[Measurement],
) -> List[StateWithCovariance]:
    """
    Executes a predict-correct-style filter given lists of input and measurement
    data.

    Parameters
    ----------
    filter : ExtendedKalmanFilter
        _description_
    x0 : State
        _description_
    P0 : np.ndarray
        _description_
    input_data : List[Input]
        _description_
    meas_data : List[Measurement]
        _description_
    """
    x = StateWithCovariance(x0, P0)
    if x.state.stamp is None:
        raise ValueError("x0 must have a valid timestamp.")

    # Sort the data by time
    input_data.sort(key=lambda x: x.stamp)
    meas_data.sort(key=lambda x: x.stamp)

    # Remove all that are before the current time
    for idx, u in enumerate(input_data):
        if u.stamp >= x.state.stamp:
            input_data = input_data[idx:]
            break

    for idx, y in enumerate(meas_data):
        if y.stamp >= x.state.stamp:
            meas_data = meas_data[idx:]
            break

    meas_idx = 0
    if len(meas_data) > 0:
        y = meas_data[meas_idx]

    results_list = []
    for k in range(len(input_data) - 1):
        u = input_data[k]
        # Fuse any measurements that have occurred.
        if len(meas_data) > 0:
            while y.stamp < input_data[k + 1].stamp and meas_idx < len(
                meas_data
            ):

                x = filter.correct(x, y, u)
                meas_idx += 1
                if meas_idx < len(meas_data):
                    y = meas_data[meas_idx]

        results_list.append(x)
        dt = input_data[k + 1].stamp - x.stamp
        x = filter.predict(x, u, dt)

    return results_list<|MERGE_RESOLUTION|>--- conflicted
+++ resolved
@@ -205,15 +205,8 @@
         # until current time.
         if y.stamp is not None:
             dt = y.stamp - x.state.stamp
-<<<<<<< HEAD
-            if dt < 0:
-                raise RuntimeError(
-                    "Measurement stamp is earlier than state stamp"
-                )
-=======
             if dt < -1e10:
                 raise RuntimeError("Measurement stamp is earlier than state stamp")
->>>>>>> 8b82fec8
             elif u is not None:
                 x = self.predict(x, u, dt)
 
