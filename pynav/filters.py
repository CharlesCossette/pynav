from typing import List
from .types import (
    Input,
    State,
    ProcessModel,
    Measurement,
    StateWithCovariance,
)
import numpy as np
from scipy.stats.distributions import chi2


def check_outlier(error: np.ndarray, covariance: np.ndarray):
    """
    Performs the Normalized-Innovation-Squared (NIS) test to identify
    an outlier.
    """
    error = error.reshape((-1, 1))
    md = np.ndarray.item(error.T @ np.linalg.solve(covariance, error))
    if md > chi2.ppf(0.99, df=error.size):
        is_outlier = True
    else:
        is_outlier = False

    return is_outlier


class ExtendedKalmanFilter:
    """
    On-manifold nonlinear Kalman filter.
    """

    __slots__ = ["process_model", "reject_outliers"]

    def __init__(self, process_model: ProcessModel, reject_outliers=False):
        """
        Parameters
        ----------
        process_model : ProcessModel
            process model to be used in the prediction step
        reject_outliers : bool, optional
            whether to apply the NIS test to measurements, by default False
        """
        self.process_model = process_model
        self.reject_outliers = reject_outliers

    def predict(
        self,
        x: StateWithCovariance,
        u: Input,
        dt: float = None,
        x_jac: State = None,
    ) -> StateWithCovariance:
        """
        Propagates the state forward in time using a process model. The user
        must provide the current state, input, and time interval

        .. note::
            If the time interval `dt` is not provided in the arguments, it will
            be taken as the difference between the input stamp and the state stamp.

        Parameters
        ----------
        x : StateWithCovariance
            The current state estimate.
        u : Input
            Input measurement to be given to process model
        dt : float, optional
            Duration to next time step. If not provided, dt will be calculated
            with `dt = u.stamp - x.state.stamp`.
        x_jac : State, optional
            Evaluation point for the process model Jacobian. If not provided, the
            current state estimate will be used.

        Returns
        -------
        StateWithCovariance
            New predicted state
        """

        # Make a copy so we dont modify the input
        x_new = x.copy()

        # If state has no time stamp, load from measurement.
        # usually only happens on estimator start-up
        if x.state.stamp is None:
            x.state.stamp = u.stamp

        if dt is None:
            dt = u.stamp - x.state.stamp

        if dt < 0:
            raise RuntimeError("dt is negative!")

        # Load dedicated jacobian evaluation point if user specified.
        if x_jac is None:
            x_jac = x.state

        if u is not None:
            A = self.process_model.jacobian(x_jac, u, dt)
            Q = self.process_model.covariance(x_jac, u, dt)
            x_new.state = self.process_model.evaluate(x.state, u, dt)
            x_new.covariance = A @ x.covariance @ A.T + Q
            x_new.symmetrize()
            x_new.state.stamp = x.state.stamp + dt

        return x_new

    def correct(
        self,
        x: StateWithCovariance,
        y: Measurement,
        u: Input,
        x_jac: State = None,
        reject_outlier: bool = None,
        output_details: bool = False,
    ) -> StateWithCovariance:
        """
        Fuses an arbitrary measurement to produce a corrected state estimate. 
        If a measurement model returns `None` from its `evaluate()` method,
        the measurement will not be fused.

        Parameters
        ----------
        x : StateWithCovariance
            The current state estimate.
        u: Input
            Most recent input, to be used to predict the state forward
            if the measurement stamp is larger than the state stamp.
        y : Measurement
            Measurement to be fused into the current state estimate.
        x_jac : State, optional
            valuation point for the process model Jacobian. If not provided, the
            current state estimate will be used.
        reject_outlier : bool, optional
            Whether to apply the NIS test to this measurement, by default None,
            in which case the value of `self.reject_outliers` will be used.
        output_details : bool, optional
            Whether to output intermediate computation results (innovation, innovation covariance)
                in an additional returned dict.
        Returns
        -------
        StateWithCovariance
            The corrected state estimate
        """
        # Make copy to avoid modifying the input
        x = x.copy()

        if x.state.stamp is None:
            x.state.stamp = y.stamp

        # Load default outlier rejection option
        if reject_outlier is None:
            reject_outlier = self.reject_outliers

        # If measurement stamp is later than state stamp, do prediction step
        # until current time.
        if y.stamp is not None:
            dt = y.stamp - x.state.stamp
<<<<<<< HEAD
            if dt < -1e-8:
                raise RuntimeError("Measurement stamp is earlier than state stamp")
=======
            if dt < 0:
                raise RuntimeError(
                    "Measurement stamp is earlier than state stamp"
                )
>>>>>>> b8c9f250
            elif u is not None:
                x = self.predict(x, u, dt)

        if x_jac is None:
            x_jac = x.state
        y_check = y.model.evaluate(x.state)

        details_dict = {}
        if y_check is not None:
            P = x.covariance
            R = np.atleast_2d(y.model.covariance(x_jac))
            G = np.atleast_2d(y.model.jacobian(x_jac))
            z = y.value.reshape((-1, 1)) - y_check.reshape((-1, 1))
            S = G @ P @ G.T + R

            outlier = False

            # Test for outlier if requested.
            if reject_outlier:
                outlier = check_outlier(z, S)

            if not outlier:

                # Do the correction
                K = np.linalg.solve(S.T, (P @ G.T).T).T
                dx = K @ z
                x.state = x.state.plus(dx)
                x.covariance = (np.identity(x.state.dof) - K @ G) @ P
                x.symmetrize()

            details_dict = {"z": z, "S": S}

        if output_details:
            return x, details_dict
        else:
            return x


class IteratedKalmanFilter(ExtendedKalmanFilter):
    """
    On-manifold iterated extended Kalman filter.
    """

    __slots__ = [
        "process_model",
        "reject_outliers",
        "step_tol",
        "max_iters",
        "line_search",
    ]

    def __init__(
        self,
        process_model: ProcessModel,
        step_tol=1e-4,
        max_iters=200,  # TODO. implement max iters
        line_search=True,  # TODO implement line search
        reject_outliers=False,
    ):
        super(IteratedKalmanFilter, self).__init__(process_model)
        self.step_tol = step_tol
        self.max_iters = max_iters
        self.reject_outliers = reject_outliers
        self.line_search = line_search

    def correct(
        self,
        x: StateWithCovariance,
        y: Measurement,
        u: Input,
        x_jac: State = None,
        reject_outlier=None,
    ):
        """
        Fuses an arbitrary measurement to produce a corrected state estimate.

        Parameters
        ----------
        x : StateWithCovariance
            The current state estimate.
        u: Input
            Most recent input, to be used to predict the state forward
            if the measurement stamp is larger than the state stamp.
        y : Measurement
            Measurement to be fused into the current state estimate.
        x_jac : State, optional
            valuation point for the process model Jacobian. If not provided, the
            current state estimate will be used.
        reject_outlier : bool, optional
            Whether to apply the NIS test to this measurement, by default None,
            in which case the value of `self.reject_outliers` will be used.

        Returns
        -------
        StateWithCovariance
            The corrected state estimate
        """
        # Make copy to avoid modifying the input
        x = x.copy()

        # Load default outlier rejection option
        if reject_outlier is None:
            reject_outlier = self.reject_outliers

        # If state has no time stamp, load form measurement.
        # usually only happens on estimator start-up
        if x.state.stamp is None:
            x.state.stamp = y.stamp

        # If measurement stamp is later than state stamp, do prediction step
        # until current time.
        if y.stamp is not None:
            dt = y.stamp - x.state.stamp
            if dt < 0:
                raise RuntimeError(
                    "Measurement stamp is earlier than state stamp"
                )
            elif dt > 0 and u is not None:
                x = self.predict(x, u, dt)

        dx = np.zeros((x.state.dof,))
        x_op = x.state.copy()  # Operating point
        count = 0
        while count < self.max_iters:

            # Load a dedicated state evaluation point for jacobian
            # if the user supplied it.

            info = self._get_cost_and_info(x_op, x, y, x_jac)
            J = info["J"]
            G = info["G"]
            R = info["R"]
            P = info["P"]
            e = info["e"]
            z = info["z"]
            cost_old = info["cost"]

            S = G @ P @ G.T + R
            S = 0.5 * (S + S.T)

            # Test for outlier if requested.
            outlier = False
            if reject_outlier:
                outlier = check_outlier(z, S)

            # If not outlier, compute step direction
            # Otherwise, exit loop.
            if not outlier:
                K = np.linalg.solve(S.T, (P @ G.T).T).T
                dx = -J @ e + K @ (z + G @ J @ e)
            else:
                break

            # If step direction is small already, exit loop.
            if np.linalg.norm(dx) < self.step_tol:
                break

            # Perform backtracking line search
            if self.line_search:
                alpha = 1
                cost_new = cost_old + 9999
                step_accepted = False
                while not step_accepted and alpha > self.step_tol:
                    x_new = x_op.plus(alpha * dx)
                    cost_new = self._get_cost_and_info(x_new, x, y, x_jac)[
                        "cost"
                    ]
                    if cost_new < cost_old:
                        step_accepted = True
                    else:
                        alpha *= 0.9
            else:
                x_new = x_op.plus(dx)
                cost_new = cost_old

            # If step was not accepted, exit loop and do not update step
            if not step_accepted:
                break

            x_op = x_new
            count += 1

        x.state = x_op
        if not outlier:
            x.covariance = (np.identity(x.state.dof) - K @ G) @ P

        x.symmetrize()

        return x

    def _get_cost_and_info(
        self,
        x_op: State,
        x_check: StateWithCovariance,
        y: Measurement,
        x_jac,
    ) -> float:

        if x_jac is not None:
            x_op_jac = x_jac
        else:
            x_op_jac = x_op
        R = np.atleast_2d(y.model.covariance(x_op_jac))
        G = np.atleast_2d(y.model.jacobian(x_op_jac))
        y_check = y.model.evaluate(x_op)
        z = y.value.reshape((-1, 1)) - y_check.reshape((-1, 1))
        e = x_op.minus(x_check.state).reshape((-1, 1))
        J = x_op.plus_jacobian(e)
        P = J @ x_check.covariance @ J.T
        P = 0.5 * (P + P.T)
        cost_prior = np.ndarray.item(0.5 * e.T @ np.linalg.solve(P, e))
        cost_meas = np.ndarray.item(0.5 * z.T @ np.linalg.solve(R, z))

        out = {
            "cost": cost_prior + cost_meas,
            "z": z,
            "G": G,
            "J": J,
            "P": P,
            "e": e,
            "R": R,
        }
        return out


def run_filter(
    filter: ExtendedKalmanFilter,
    x0: State,
    P0: np.ndarray,
    input_data: List[Input],
    meas_data: List[Measurement],
) -> List[StateWithCovariance]:
    """
    Executes a predict-correct-style filter given lists of input and measurement
    data.

    Parameters
    ----------
    filter : ExtendedKalmanFilter
        _description_
    x0 : State
        _description_
    P0 : np.ndarray
        _description_
    input_data : List[Input]
        _description_
    meas_data : List[Measurement]
        _description_
    """
    x = StateWithCovariance(x0, P0)
    if x.state.stamp is None:
        raise ValueError("x0 must have a valid timestamp.")

    # Sort the data by time
    input_data.sort(key=lambda x: x.stamp)
    meas_data.sort(key=lambda x: x.stamp)

    # Remove all that are before the current time
    for idx, u in enumerate(input_data):
        if u.stamp >= x.state.stamp:
            input_data = input_data[idx:]
            break

    for idx, y in enumerate(meas_data):
        if y.stamp >= x.state.stamp:
            meas_data = meas_data[idx:]
            break

    meas_idx = 0
    if len(meas_data) > 0:
        y = meas_data[meas_idx]

    results_list = []
    for k in range(len(input_data) - 1):
        u = input_data[k]
        # Fuse any measurements that have occurred.
        if len(meas_data) > 0:
            while y.stamp < input_data[k + 1].stamp and meas_idx < len(
                meas_data
            ):

                x = filter.correct(x, y, u)
                meas_idx += 1
                if meas_idx < len(meas_data):
                    y = meas_data[meas_idx]

        results_list.append(x)
        dt = input_data[k + 1].stamp - x.stamp
        x = filter.predict(x, u, dt)

    return results_list<|MERGE_RESOLUTION|>--- conflicted
+++ resolved
@@ -157,15 +157,10 @@
         # until current time.
         if y.stamp is not None:
             dt = y.stamp - x.state.stamp
-<<<<<<< HEAD
-            if dt < -1e-8:
-                raise RuntimeError("Measurement stamp is earlier than state stamp")
-=======
-            if dt < 0:
+            if dt < -1e10:
                 raise RuntimeError(
                     "Measurement stamp is earlier than state stamp"
                 )
->>>>>>> b8c9f250
             elif u is not None:
                 x = self.predict(x, u, dt)
 
