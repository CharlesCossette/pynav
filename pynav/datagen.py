--- conflicted
+++ resolved
@@ -46,14 +46,11 @@
         meas_freq_list: Union[float, List[float]] = None,
         meas_init_offset: Union[float, List[float]] = [0.0],
     ):
-<<<<<<< HEAD
 
         # TODO: Add documentation and tests. And an example?
         # TODO: Add check to see if meas_freq_list and meas_init_offset are
         # appropriate size if is list
         
-=======
->>>>>>> ffc3aeae
         # Make input covariance a callable if it isnt
         if callable(input_covariance):
             self.input_covariance = input_covariance
@@ -63,11 +60,7 @@
             raise ValueError("Input covariance must be a function or a matrix.")
 
         # Check meas frequencies were provided
-<<<<<<< HEAD
         if (len(meas_model_list) != 0) and (meas_freq_list is None):
-=======
-        if len(meas_model_list) != 0 and meas_freq_list is None:
->>>>>>> ffc3aeae
             raise ValueError("Measurement frequency must be provided.")
 
         # If only one frequency was provided, assume it was for all the models.
@@ -87,7 +80,6 @@
         self.process_model = process_model
         self.input_func = input_func
         self.input_freq = input_freq
-<<<<<<< HEAD
         self._meas_model_info = list(zip(
             meas_model_list, 
             meas_freq_list, 
@@ -102,12 +94,6 @@
         offset: float = 0.0
     ):
         self._meas_model_info.append((model, freq, offset))
-=======
-        self._meas_model_and_freq = list(zip(meas_model_list, meas_freq_list))
-
-    def add_measurement_model(self, model: MeasurementModel, freq: float):
-        self._meas_model_and_freq.append((model, freq))
->>>>>>> ffc3aeae
 
     def generate(self, x0: State, start: float, stop: float, noise=False):
         """
@@ -142,17 +128,10 @@
         # Build large list of Measurement objects with the correct stamps,
         # but empty values, which we will fill later.
         meas_list: List[Measurement] = []
-<<<<<<< HEAD
         for model_and_freq in self._meas_model_info:
             model, freq, init_offset = model_and_freq
             stamps = np.arange(times[0] + init_offset, times[-1], 1 / freq)
             stamps = np.round(stamps,12)
-=======
-        for model_and_freq in self._meas_model_and_freq:
-            model, freq = model_and_freq
-            stamps = np.arange(times[0], times[-1], 1 / freq)
-            stamps = np.round(stamps, 12)
->>>>>>> ffc3aeae
             temp = [Measurement(None, stamp, model) for stamp in stamps]
             meas_list.extend(temp)
 
