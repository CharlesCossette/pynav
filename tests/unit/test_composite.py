--- conflicted
+++ resolved
@@ -31,12 +31,7 @@
     jac_fd = process_model.jacobian_fd(x0, u, dt)
     assert np.allclose(jac, jac_fd, atol=1e-6)
 
-<<<<<<< HEAD
-
-def test_composite_jacobian():
-=======
 def test_composite_plus_jacobian():
->>>>>>> b8c9f250
     T12 = SE2State(SE2.Exp([0.5, 1, -1]), stamp=0.0, state_id=2)
     T13 = SE2State(SE2.Exp([-0.5, 1, 1]), stamp=0.0, state_id=3)
     x = CompositeState([T12, T13])
@@ -81,8 +76,4 @@
 
 
 if __name__ == "__main__":
-<<<<<<< HEAD
-    test_composite_process_model()
-=======
-    test_composite_minus_jacobian()
->>>>>>> b8c9f250
+    test_composite_minus_jacobian()